# laravel-model-ts-type
Generate TypeScript types based on your models.

## Usage
### Installation

Install the package using composer:
```
composer require --dev scrumble-nl/laravel-model-ts-type
```
### Generating types
```
php artisan types:generate {--modelDir=} {--outputDir=}
```
Additional options:

| Option         | Default value                                                                                   | Description                         |
|--------------|:----------------------------------------------------------------------------------------:|:-------------------------------------|
| `modelDir`      | `app/Models`                    | The root directory where the package can find all Laravel models          |
| `outputDir`       | `resources/js/models`                  | The root directory for outputting the `.d.ts` files             |
| `namespace`       | `false`                  | The namespace of the generated Types. Use `false` if you don't prefer to have one             |
| `noKebabCase`       | `false`                  | Whether the file name should be formatted to kebab case             |

If you want to change the default values you can publish the config file and change it to you liking.

<<<<<<< HEAD
NOTE: Do not forget to add the directory to your typeroots in `tsconfig.json`
### What does it do?

This package takes (almost) all off Laravel's magic into account. It follows these steps for generating a Type:
1. Retrieve all fields from te database (only MySQL/MariaDB supported) and map them to default types (string, number, etc.)
=======
### What does it do?

This package takes (almost) all of Laravel's magic into account. It follows these steps for generating a Type:
1. Retrieve all fields from the database (only MySQL/MariaDB supported) and map them to default types (string, number, etc.)
>>>>>>> 917d465e
2. Add relations for the Model, they will point to the related generated Type
3. Add the attribute getters for the Model
4. Check the `casts` attribute
5. Remove all fields that are in the `hidden` attribute

### Example output

```typescript
type Company = {
    id: number;
    name: string;
    created_at: string /* Date */ | null;
    updated_at: string /* Date */ | null;
    slug: string;
    welcome_message: string | null;
    contact_information: string | null;
    main_color: string | null;
    logo_src: string | null;
    user_field: any[];
    language: any[];
    team_site: any[];
    is_api_enabled: boolean;
    kaizen_user_field: string;
    faqs?: Faq[] | null;
    users?: User[] | null;
    team_properties: TeamProperty[] | null;
    editor_images: EditorImage[] | null;
    meta_data?: any[];
};
```

## Roadmap

- [ ] Add tests (in progress)
- [ ] Generate types for packagized models
- [ ] Create command to generate type for 1 model
- [ ] Implement unqualified name for relation doc blocks

## Contributing
If you would like to see additions/changes to this package you are always welcome to add some code or improve it.

## Scrumble
This product has been originally developed by [Scrumble](https://www.scrumble.nl) for internal use. As we have been using lots of open source packages we wanted to give back to the community. We hope this helps you getting forward as much as other people helped us!<|MERGE_RESOLUTION|>--- conflicted
+++ resolved
@@ -23,18 +23,11 @@
 
 If you want to change the default values you can publish the config file and change it to you liking.
 
-<<<<<<< HEAD
 NOTE: Do not forget to add the directory to your typeroots in `tsconfig.json`
 ### What does it do?
 
 This package takes (almost) all off Laravel's magic into account. It follows these steps for generating a Type:
 1. Retrieve all fields from te database (only MySQL/MariaDB supported) and map them to default types (string, number, etc.)
-=======
-### What does it do?
-
-This package takes (almost) all of Laravel's magic into account. It follows these steps for generating a Type:
-1. Retrieve all fields from the database (only MySQL/MariaDB supported) and map them to default types (string, number, etc.)
->>>>>>> 917d465e
 2. Add relations for the Model, they will point to the related generated Type
 3. Add the attribute getters for the Model
 4. Check the `casts` attribute
